--- conflicted
+++ resolved
@@ -70,12 +70,7 @@
 
   const links = [
     { href: "/", icon: <LayoutDashboard size={20} />, label: "Dashboard" },
-<<<<<<< HEAD
     { href: "/document-repository", icon: <FileText size={20} />, label: "Documents" },
-=======
-    { href: "/documents", icon: <FileText size={20} />, label: "Documents" },
-    { href: "/document-dashboard", icon: <Database size={20} />, label: "Document Dashboard" },
->>>>>>> 8dca8132
     { href: "/templates", icon: <Copy size={20} />, label: "Templates" },
     { href: "/signatures", icon: <PenTool size={20} />, label: "Signatures" },
     { href: "/audit", icon: <CheckSquare size={20} />, label: "Audit Trails" },
